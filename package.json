--- conflicted
+++ resolved
@@ -1,10 +1,6 @@
 {
     "name": "@legendapp/state",
-<<<<<<< HEAD
-    "version": "1.0.0-rc.2",
-=======
     "version": "1.0.0-rc.5",
->>>>>>> f361ed22
     "description": "legend-state",
     "sideEffects": false,
     "private": true,
@@ -37,15 +33,10 @@
         "checksize:core": "npx esbuild ./testbundles/bundlecore.js --bundle --outfile=temp-built.js --minify && gzip temp-built.js && stat -f%z ./temp-built.js.gz && rm temp-built.js.*",
         "checksize:react": "npx esbuild ./testbundles/bundlereact.js --bundle --outfile=temp-built.js --minify --external:react --external:@legendapp/state && gzip temp-built.js && stat -f%z ./temp-built.js.gz && rm temp-built.js.*",
         "checksize": "npm run checksize:core && npm run checksize:react",
-<<<<<<< HEAD
-        "format:write": "prettier --write \"**/*.{js,jsx,ts,tsx}\"",
-        "format:check": "prettier --check \"**/*.{js,jsx,ts,tsx}\"",
         "lint:write": "eslint . --fix --ext .js,.jsx,.ts,.tsx",
-        "lint:check": "eslint . --ext .js,.jsx,.ts,.tsx"
-=======
+        "lint:check": "eslint . --ext .js,.jsx,.ts,.tsx",
         "format:write": "prettier --write \"src/**/*.{js,jsx,ts,tsx}\"",
         "format:check": "prettier --check \"src/**/*.{js,jsx,ts,tsx}\""
->>>>>>> f361ed22
     },
     "exports": {
         "./package.json": "./package.json",
@@ -124,15 +115,12 @@
         "@types/react": "^18.0.25",
         "@types/react-dom": "^18.0.8",
         "@types/react-native": "^0.70.6",
-<<<<<<< HEAD
         "@typescript-eslint/eslint-plugin": "^5.48.0",
         "@typescript-eslint/parser": "^5.48.0",
         "eslint": "^8.31.0",
         "eslint-plugin-react": "^7.31.11",
         "eslint-plugin-react-hooks": "^4.6.0",
-=======
         "babel-jest": "^29.4.1",
->>>>>>> f361ed22
         "fake-indexeddb": "^4.0.0",
         "jest": "^29.4.1",
         "jest-environment-jsdom": "^29.3.1",
