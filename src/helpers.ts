import { symbolDateModified, symbolDelete, symbolGetNode, symbolIsObservable, symbolOpaque } from './globals';
import { isArray, isEmpty, isFunction, isObject } from './is';
import type {
    NodeValue,
    ObservableChild,
    ObservableObject,
    ObservableReadable,
    ObservableWriteable,
    ObserveEvent,
    OpaqueObject,
    Selector,
    TypeAtPath,
} from './observableInterfaces';

export function isObservable(obs: any): obs is ObservableObject {
    return obs && !!obs[symbolIsObservable as any];
}

export function computeSelector<T>(selector: Selector<T>, e?: ObserveEvent<T>) {
    let c = selector as any;
    if (isFunction(c)) {
        c = e ? c(e) : c();
    }

    return isObservable(c) ? c.get() : c;
}

export function getNode(obs: ObservableReadable): NodeValue {
    return (obs as any)[symbolGetNode];
}

export function getObservableIndex(obs: ObservableReadable): number {
    const node = getNode(obs);
    const n = +node.key! as number;
    return n - n < 1 ? +n : -1;
}

export function opaqueObject<T extends object>(value: T): OpaqueObject<T> {
    (value as OpaqueObject<T>)[symbolOpaque] = true;
    return value as OpaqueObject<T>;
}

export function lockObservable(obs: ObservableReadable, value: boolean) {
    const root = getNode(obs)?.root;
    if (root) {
        root.locked = value;
    }
}
export function setAtPath(obj: object, path: string[], pathTypes: TypeAtPath[], value: any) {
    let o = obj;
    for (let i = 0; i < path.length; i++) {
        const p = path[i];
        if (i === path.length - 1) {
            o[p] = value;
        } else if (o[p] === undefined) {
            o[p] = pathTypes[i] === 'array' ? [] : {};
        }
        o = o[p];
    }
}
export function setInObservableAtPath(obs: ObservableWriteable, path: string[], value: any, mode: 'assign' | 'set') {
    let o = obs;
    let v = value;
    for (let i = 0; i < path.length; i++) {
        const p = path[i];
        o = obs[p];
        v = value[p];
    }

    if (v === symbolDelete) {
        (o as ObservableChild).delete();
    }
    // Assign if possible, or set otherwise
    else if (mode === 'assign' && (o as ObservableObject).assign) {
        (o as ObservableObject).assign(v);
    } else {
        o.set(v);
    }
}
export function mergeIntoObservable<T extends ObservableObject | object>(target: T, ...sources: any[]): T {
    if (!sources.length) return target;

    for (let u = 0; u < sources.length; u++) {
        const source = sources[u];

        const needsSet = isObservable(target);
<<<<<<< HEAD
        const targetValue = needsSet ? target.peek() : target;
=======
        let targetValue = needsSet ? target.peek() : target;
>>>>>>> f361ed22

        const isTargetArr = isArray(targetValue);
        const isTargetObj = !isTargetArr && isObject(targetValue);

        if (
            (isTargetObj && isObject(source) && !isEmpty(targetValue)) ||
            (isTargetArr && isArray(source) && targetValue.length > 0)
        ) {
            const keys: any[] = isTargetArr ? (source as any[]) : Object.keys(source);
            let dateModified = source[symbolDateModified as any];
            for (let i = 0; i < keys.length; i++) {
                const key = isTargetArr ? i : (keys[i] as string);
                const sourceValue = source[key];
                if (sourceValue === symbolDelete) {
                    needsSet && target[key]?.delete
                        ? target[key].delete()
                        : delete (target as Record<string, any>)[key];
                } else {
                    const isObj = isObject(sourceValue);
                    const isArr = !isObj && isArray(sourceValue);
                    const targetValue = target[key];
                    if ((isObj || isArr) && target[key] && (isObj ? !isEmpty(targetValue) : targetValue.length > 0)) {
                        if (!needsSet && (!target[key] || (isObj ? !isObject(target[key]) : !isArray(target[key])))) {
                            target[key] = isObj ? {} : [];
                        }
                        mergeIntoObservable(target[key], sourceValue);
                        dateModified = Math.max(dateModified || 0, sourceValue[symbolDateModified as any] || 0);
                    } else {
                        needsSet ? target[key].set(sourceValue) : ((target[key] as any) = sourceValue);
                    }
                }
            }
            if (dateModified) {
                needsSet
                    ? target[symbolDateModified as any].set(dateModified)
                    : (target[symbolDateModified] = dateModified);
            }
        } else {
            needsSet ? target.set(source) : ((target as any) = source);
        }
    }
<<<<<<< HEAD

    return target;
}

=======

    return target;
}
>>>>>>> f361ed22
export function constructObjectWithPath(path: (string | number)[], value: any, pathTypes: TypeAtPath[]): object {
    let out;
    if (path.length > 0) {
        let o = (out = {});
        for (let i = 0; i < path.length; i++) {
            const p = path[i];
            o[p] = i === path.length - 1 ? value : pathTypes[i] === 'array' ? [] : {};
            o = o[p];
        }
    } else {
        out = value;
    }

    return out;
}
export function deconstructObjectWithPath(path: (string | number)[], value: any): object {
    let o = value;
    for (let i = 0; i < path.length; i++) {
        const p = path[i];
        o = o[p];
    }

    return o;
<<<<<<< HEAD
=======
}
export function isObservableValueReady(value: any) {
    return value && !((isObject(value) && isEmpty(value)) || (isArray(value) && value.length === 0));
>>>>>>> f361ed22
}<|MERGE_RESOLUTION|>--- conflicted
+++ resolved
@@ -84,11 +84,7 @@
         const source = sources[u];
 
         const needsSet = isObservable(target);
-<<<<<<< HEAD
         const targetValue = needsSet ? target.peek() : target;
-=======
-        let targetValue = needsSet ? target.peek() : target;
->>>>>>> f361ed22
 
         const isTargetArr = isArray(targetValue);
         const isTargetObj = !isTargetArr && isObject(targetValue);
@@ -130,16 +126,9 @@
             needsSet ? target.set(source) : ((target as any) = source);
         }
     }
-<<<<<<< HEAD
 
     return target;
 }
-
-=======
-
-    return target;
-}
->>>>>>> f361ed22
 export function constructObjectWithPath(path: (string | number)[], value: any, pathTypes: TypeAtPath[]): object {
     let out;
     if (path.length > 0) {
@@ -163,10 +152,7 @@
     }
 
     return o;
-<<<<<<< HEAD
-=======
 }
 export function isObservableValueReady(value: any) {
     return value && !((isObject(value) && isEmpty(value)) || (isArray(value) && value.length === 0));
->>>>>>> f361ed22
 }