--- conflicted
+++ resolved
@@ -77,15 +77,30 @@
 }
 ```
 
+### Reactive props changed to start with $
+
+In an earlier version reactive props ended with $ and were changed in version 1.3.0 to allow starting with $, because it has a better UX with autocomplete and is easier to visually scan for. Both have been supported but version 2.0 will remove type support for the suffix version. It will still work in code so it doesn't break your apps, but we will fully remove it in 3.0 and suggest you at least start using the new pattern.
+
+A recommended way to find and replace all of instances of the old method is to find `$=` in all files.
+
+```jsx
+function Component() {
+    const text$ = useObservable('test')
+    return (
+        <Reactive.div
+            // Change this
+            className$={() => '...'}
+            // to this
+            $className={() => '...'}
+        >...
+        </Reactive.div>
+    )
+}
+```
+
 ### Persistence Changes
 
-<<<<<<< HEAD
-In an earlier version reactive props ended with $ and were changed in version 1.3.0 to allow starting with $, because it has a better UX with autocomplete and is easier to visually scan for. Both have been supported but version 2.0 will remove type support for the suffix version. It will still work in code so it doesn't break your apps, but we will fully remove it in 3.0 and suggest you at least start using the new pattern.
-
-A recommended way to find and replace all of instances of the old method is to find `$=` in all files.
-=======
 In version 2 we locked down and cleaned up the interfaces for the remote persistence APIs.
->>>>>>> 70610028
 
 #### persistObservable returns an array
 
